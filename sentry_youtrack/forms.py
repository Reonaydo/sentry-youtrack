--- conflicted
+++ resolved
@@ -196,43 +196,8 @@
 
             if self.client_errors and not args[0]:
                 self.full_clean()
-<<<<<<< HEAD
-
-        default_fields = ['url', 'username', 'password']
-        if initial and client:
-            default_fields.append('project')
-
-        if initial and client:
-            if initial.get('project'):
-                fields = self.get_project_fields_list(client, initial.get('project'))
-                if fields:
-                    names = [field['name'] for field in fields]
-                    self.fields['ignore_fields'].choices = zip(names, names)
-
-                    projects = [(' ', u"- Choose project -")]
-                    all_projects = self.get_projects(client)
-                    if all_projects:
-                        for project in all_projects:
-                            display = "%s (%s)" % (project['name'], project['id'])
-                            projects.append((project['id'], display))
-                        self.fields["project"].choices = projects
-
-                        if not any(args) and not initial.get('project'):
-                            self.second_step_msg = _("Your credentials are valid but "
-                                                     "plugin is NOT active yet. Please "
-                                                     "fill in remaining required fields.")
-        else:
-            del self.fields['project']
-            del self.fields['default_tags']
-            del self.fields['ignore_fields']
-
-        if self._errors is None:
-            self.full_clean()
-        for field, error in self.client_errors.iteritems():
-            self._errors[field] = [error]
-=======
                 for field, error in self.client_errors.items():
-                    self._errors[field] = [error]
+                            self._errors[field] = [error]
         else:
             self.remove_fields()
 
@@ -264,7 +229,6 @@
                 display = "%s (%s)" % (project['name'], project['id'])
                 choices.append((project['id'], display))
         return choices
->>>>>>> a91488d0
 
     def get_youtrack_client(self, data, additional_params=None):
         yt_settings = {
